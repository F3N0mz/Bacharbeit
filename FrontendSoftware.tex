<<<<<<< HEAD
\section{Development of a Remote-APP}\label{sec:FrontenddDev}
\subsection{General Outlook}
=======
\section{Development of a Remote-APP}
The ground structure of a companion app is 3 context windows that are selectable in the drawer menu. 

The first context window is called \textbf{Device Connection}. It contains the button to scan the environment for all the bluetooth devices, which are listed in the list under the \textbf{Found Devices}. At the very bottom there is also a connection status of the app to the device.

The second window is called \textbf{Device Configuration}. It contains all the settings regarding the configuration of device, such as: Time of dispense, schedule template load/save, view current schedule, ability to edit or delete current schedule, as well as adding new schedule template and the schedule save/load indicator. It also contains the information about on-board clock and the ability to set or change it


The third window is called \textbf{Monitoring \& Status}. It contains all the miscellaneous information about the device such as: Connection status, Last dispensed time, time until next dispense. The device logs are also available there. Logs contain information about bluetooth connection, information about past dispense events.

>>>>>>> 6145750c
\subsection{Device Connection}
\subsection{Device Configuration}
  a. Add/Configure Dispense Schedule:
  i. Time of dispense (up to 3 a day). Get current timer/Clock
  ii. Save/Load Schedule. Stored in android app
  
  b. View Current Schedule:
  i. Display a clear list of all programmed dispense times and associated details. (Parse T/C info into Calendar info)
  
  c. Edit/Delete Schedule:
  i. Allow modification of existing schedules (time, days, name).
  ii. Allow removal of unneeded schedules.
  iii. (Important) Ensure changes are reliably sent and confirmed by the dispenser hardware. (ESP32/App T/C Matching)
  
  d. Configure Device Time Get current Clock/Set Current Clock
  
\subsection{Monitoring \&  Status}

a. Device Status Display:
i. Show basic status received from the dispenser:
1. Connected/Disconnected
2. Battery Level (ESP32 Function)
3. Last dispensed time/status (Success/Failure) (Requires Sensor) (Sensor+T/C info)
4. Current time on the dispenser (to check sync) T/C Info
5. Time until next dispense T/C Info

b. Dispense History/Log:
i. Display a log of past dispense events. (Need to configure Logging storage on ESP32, last 30 due to small memory size)
ii. Information per entry: Timestamp, Scheduled Time, Medication Name (if set), Status (e.g., Dispensed Successfully, Failed, Skipped). This is crucial for tracking adherence.<|MERGE_RESOLUTION|>--- conflicted
+++ resolved
@@ -1,7 +1,3 @@
-<<<<<<< HEAD
-\section{Development of a Remote-APP}\label{sec:FrontenddDev}
-\subsection{General Outlook}
-=======
 \section{Development of a Remote-APP}
 The ground structure of a companion app is 3 context windows that are selectable in the drawer menu. 
 
@@ -12,7 +8,6 @@
 
 The third window is called \textbf{Monitoring \& Status}. It contains all the miscellaneous information about the device such as: Connection status, Last dispensed time, time until next dispense. The device logs are also available there. Logs contain information about bluetooth connection, information about past dispense events.
 
->>>>>>> 6145750c
 \subsection{Device Connection}
 \subsection{Device Configuration}
   a. Add/Configure Dispense Schedule:
